--- conflicted
+++ resolved
@@ -87,7 +87,6 @@
     padding: 5px 10px;
 }
 
-<<<<<<< HEAD
 #svg2laser #svg2laserTabs {
     flex-wrap: nowrap;
     width: auto;
@@ -111,14 +110,14 @@
 
 #svg2laser #passes div.input-group {
     flex-wrap: nowrap;
-=======
-#passes tr.pass-settings {
+
+  
+#svg2laser #passes tr.pass-settings {
     outline: 2px solid transparent;
     outline-offset: -1px;
 }
 
-#passes tr.pass-settings:hover {
+#svg2laser #passes tr.pass-settings:hover {
     outline: 2px solid #2c3d50;
     outline-offset: -1px;
->>>>>>> d12c4ba6
 }